--- conflicted
+++ resolved
@@ -87,11 +87,7 @@
         ds["rmax"] = DataArray(
             _calc_rmax(ds["Bathymetry"].to_masked_array()), dims=["y", "x"]
         )
-<<<<<<< HEAD
-        # TODO: should we be able to us the DataArray? If we do, we get a
-=======
         # TODO: should we be able to use the DataArray? If we do, we get a
->>>>>>> 7fe70c17
         #       broadcast ValueError
 
         return _add_attributes(_add_mask(ds))
